# Copyright 2011-2013, Vinothan N. Manoharan, Thomas G. Dimiduk,
# Rebecca W. Perry, Jerome Fung, and Ryan McGorty, Anna Wang
#
# This file is part of HoloPy.
#
# HoloPy is free software: you can redistribute it and/or modify
# it under the terms of the GNU General Public License as published by
# the Free Software Foundation, either version 3 of the License, or
# (at your option) any later version.
#
# HoloPy is distributed in the hope that it will be useful,
# but WITHOUT ANY WARRANTY; without even the implied warranty of
# MERCHANTABILITY or FITNESS FOR A PARTICULAR PURPOSE.  See the
# GNU General Public License for more details.
#
# You should have received a copy of the GNU General Public License
# along with HoloPy.  If not, see <http://www.gnu.org/licenses/>.
"""Loading, saving, and basic processing of data.

holopy.core contains code to load images and holopy yamls into
:mod:`.marray` objects. It also contains the machinery for saving
all HoloPy objects as holopy yaml files. Finally, it provides some
basic mathematical operations, mostly as higher level wrappers around
numpy or scipy routines.

Main use cases are

1. Image or other data file + metadata => :class:`.Image` or other
   :class:`.Marray` object

2. Raw :class:`.Image` + processing => processed :class:`.Image` object

3. Any :class:`.HoloPyObject` from calculations or processing => achival
   yaml text or text/binary result

.. moduleauthor:: Tom Dimiduk <tdimiduk@physics.harvard.edu>
.. moduleauthor:: Vinothan N. Manoharan <vnm@seas.harvard.edu>

"""

from .marray import (Marray, Image, Schema, ImageSchema, Volume,
                    VolumeSchema, VectorGrid, VectorGridSchema,
                    subimage)
<<<<<<< HEAD
from metadata import Optics, Grid, Angles, UnevenGrid, interpret_args
from io import load, load_image, save
import process
import helpers
=======
from .metadata import Optics, Grid, Angles, UnevenGrid
from .io import load, load_image, save
from . import process
from . import helpers
>>>>>>> 3fd3c735
<|MERGE_RESOLUTION|>--- conflicted
+++ resolved
@@ -41,14 +41,7 @@
 from .marray import (Marray, Image, Schema, ImageSchema, Volume,
                     VolumeSchema, VectorGrid, VectorGridSchema,
                     subimage)
-<<<<<<< HEAD
-from metadata import Optics, Grid, Angles, UnevenGrid, interpret_args
-from io import load, load_image, save
-import process
-import helpers
-=======
-from .metadata import Optics, Grid, Angles, UnevenGrid
+from .metadata import Optics, Grid, Angles, UnevenGrid, interpret_args
 from .io import load, load_image, save
 from . import process
-from . import helpers
->>>>>>> 3fd3c735
+from . import helpers