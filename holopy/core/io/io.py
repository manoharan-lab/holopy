--- conflicted
+++ resolved
@@ -34,11 +34,7 @@
 from holopy.core.io import serialize
 from holopy.core.marray import Image, arr_like
 from holopy.core.metadata import Optics, interpret_args
-<<<<<<< HEAD
 from holopy.core.tools.helpers import _ensure_array
-=======
-from holopy.core.helpers import _ensure_array
->>>>>>> 73dc1622
 from holopy.core.errors import NoMetadata
 
 tiflist = ['.tif', '.TIF', '.tiff', '.TIFF']
@@ -196,11 +192,7 @@
         else:
             raise Error("Invalid image scaling")
         if min is not None:
-<<<<<<< HEAD
-            im = im -min
-=======
             im = im - min
->>>>>>> 73dc1622
         if max is not None:
             im = im / (max-min)
 
