--- conflicted
+++ resolved
@@ -64,57 +64,24 @@
     """
     if isinstance(optics, (str, IOBase)):
         optics = serialize.load(optics)
-<<<<<<< HEAD
 
+    loaded_yaml = False
     # attempt to load a holopy yaml file
     try:
         loaded = serialize.load(inf)
         if spacing is not None or wavelen is not None or index is not None or polarization is not None or optics is not None:
             warn("WARNING: If you are trying to overwrite hologram parameters, you must do so explicitly. Extra arguments are being ignored.") 
-        return loaded
-    except (serialize.ReaderError, AttributeError):
+        loaded_yaml = True
+    except (serialize.ReaderError, UnicodeDecodeError):
         pass
         # If that fails, we go on and read images
 
-    loaded_files = []
-    for inf in _ensure_array(inf):
+    if not loaded_yaml:
         loaded = load_image(inf, spacing=spacing, optics=optics, channel=channel)
-
-        loaded_files.append(loaded)
-
-    image = Image(np.dstack(loaded_files).squeeze(), spacing=spacing)
-    image = interpret_args(image, index, wavelen, polarization, optics)
-    return image
-=======
-        # In the past We allowed optics yamls to be written without an !Optics
-        # tag, so for that backwards compatability, we attempt to turn an
-        # anonymous dict into an Optics
-        if isinstance(optics, dict):
-            optics = Optics(**optics)
-
-    loaded_yaml = False
-    try:
-         loaded = serialize.load(inf)
-         loaded_yaml = True
-    except (serialize.ReaderError, UnicodeDecodeError):
-         pass
-    if not loaded_yaml:
-        loaded = load_image(inf, spacing=spacing, optics=optics)
-
-    elif optics is not None and spacing is not None:
-        loaded = arr_like(loaded, spacing = spacing, optics = optics)
-        warn("Overriding spacing and optics of loaded yaml")
-    elif optics is not None:
-        loaded = arr_like(loaded, optics = optics)
-        warn("WARNING: overriding optics of loaded yaml without overriding "
-             "spacing, this is probably incorrect.")
-    elif spacing is not None:
-        loaded = arr_like(loaded, spacing = spacing)
-        warn("WARNING: overriding spacing of loaded yaml without overriding "
-             "optics, this is probably incorrect.")
+        loaded = interpret_args(image, index, wavelen, polarization)
 
     return loaded
->>>>>>> 3fd3c735
+
 
 def save(outf, obj):
     """
