--- conflicted
+++ resolved
@@ -35,19 +35,13 @@
     import image as PILImage
 import os
 import warnings
-<<<<<<< HEAD
+from copy import copy
+import json
 from scipy.misc import fromimage, bytescale
 from holopy.core.errors import Error
 from holopy.core.third_party.tifffile import TIFFfile
 from holopy.core.errors import LoadError
-=======
-from copy import copy
-from scipy.misc import fromimage
-from ..third_party.tifffile import TIFFfile
-from ..errors import LoadError
-from holopy.core.marray import Image
-import json
->>>>>>> 912b9d1b
+from holopy.core import Image
 
 def save_image(filename, im, scaling='auto', range=(None, None),
                depth=8):
