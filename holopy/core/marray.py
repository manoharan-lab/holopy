--- conflicted
+++ resolved
@@ -37,7 +37,6 @@
 import inspect
 
 
-<<<<<<< HEAD
 def zeros_like(obj, dtype = None):
     if isinstance(obj, np.ndarray):
         return obj.__class__(np.zeros_like(obj, dtype = dtype), **obj._dict)
@@ -45,8 +44,6 @@
         return obj._corresponding_marray(np.zeros(obj.shape, dtype=dtype),
                    **dict_without(obj._dict, 'shape'))
 
-=======
->>>>>>> d7de8c66
 # Ancestor for all array like storage objects for data/calculations.
 class PseudoMarray(HolopyObject):
     def __init__(self, positions = None, optics = None, origin = None,
@@ -257,17 +254,7 @@
         else:
             return result
 
-<<<<<<< HEAD
-
-=======
-    @classmethod
-    def zeros_like(cls, obj, dtype = None):
-        if isinstance(obj, np.ndarray):
-            return cls(np.zeros_like(obj, dtype = dtype), **obj._dict)
-        else:
-            return cls(np.zeros(obj.shape, dtype=dtype),
-                       **dict_without(obj._dict, 'shape'))
->>>>>>> d7de8c66
+
 
 @_describe_init_signature
 class Schema(PseudoMarray):
@@ -467,18 +454,6 @@
             shape = _ensure_pair(shape)
         call_super_init(ImageSchema, self)
 
-<<<<<<< HEAD
-=======
-@_describe_init_signature
-class Image(RegularGrid, PseudoImage):
-    """
-    2D rectangular grid of measurements or calculations.
-
-    {attrs}
-    """
-
-    pass
->>>>>>> d7de8c66
 
 class PseudoVolume(PseudoRegularGrid):
     pass
@@ -490,10 +465,6 @@
                  components = ('x', 'y', 'z'), **kwargs):
         call_super_init(VectorGrid, self)
     pass
-<<<<<<< HEAD
-=======
-
->>>>>>> d7de8c66
 
 
 class VectorGridSchema(Schema, PseudoVectorGrid):
@@ -502,6 +473,7 @@
                  origin = None, use_random_fraction = None,
                  components = ('x', 'y', 'z'), **kwargs):
         call_super_init(VectorGridSchema, self)
+
     @classmethod
     def from_schema(cls, schema, components = ('x', 'y', 'z')):
         if isinstance(schema, PseudoVectorGrid):
@@ -510,13 +482,8 @@
             shape = np.append(schema.shape, len(components))
 
         new =  cls(components = components, shape = shape,
-<<<<<<< HEAD
                    spacing = schema.positions.spacing,
                    **dict_without(schema._dict, ['shape', 'positions',
-=======
-                   spacing = image_schema.positions.spacing,
-                   **dict_without(image_schema._dict, ['shape', 'positions',
->>>>>>> d7de8c66
                                                        'spacing', 'dtype']))
         # we want to use the same random selection as the schema we come from did
         if hasattr(schema, '_selection'):
@@ -525,20 +492,11 @@
         return new
 
 
-<<<<<<< HEAD
-=======
-
->>>>>>> d7de8c66
 @_describe_init_signature
 class Volume(RegularGrid, PseudoVolume):
     """
     3D rectangular grid of measurements or calculations.
 
-<<<<<<< HEAD
-=======
-    An VolumeSchema contains all of the information needed to calculate an Volume
-
->>>>>>> d7de8c66
     {attrs}
     """
     pass
@@ -547,7 +505,6 @@
 @_describe_init_signature
 class VolumeSchema(Schema, PseudoVolume):
     """
-<<<<<<< HEAD
     Description of a desired Volume.
 
     An VolumeSchema contains all of the information needed to calculate an Volume
@@ -555,12 +512,6 @@
     {attrs}
     """
     _corresponding_marray = Volume
-=======
-    3D rectangular grid of measurements or calculations.
-
-    {attrs}
-    """
-    pass
 
 
 def subimage(arr, center, shape):
@@ -593,5 +544,4 @@
         if axis.start < 0 or axis.stop > arr.shape[i]:
             raise IndexError
 
-    return arr[[slice(c-s/2, c+s/2) for c, s in zip(center, shape)]]
->>>>>>> d7de8c66
+    return arr[[slice(c-s/2, c+s/2) for c, s in zip(center, shape)]]