--- conflicted
+++ resolved
@@ -26,20 +26,10 @@
 
 import numpy as np
 from warnings import warn
-<<<<<<< HEAD
-from ...core.marray import Image, VectorGrid, VectorSchema, dict_without, make_vector_schema
-from holopy.core.helpers import is_none
-from ...core import Optics
-from ...core.holopy_object import HoloPyObject
-from ..binding_method import binding, finish_binding
-from ..scatterer import Sphere, Scatterers
-from ..errors import NoCenter, TheoryNotCompatibleError
-=======
 from ...core.marray import make_vector_schema
 from holopy.core.holopy_object import HoloPyObject
-from ..scatterer import Scatterers
-from ..errors import TheoryNotCompatibleError
->>>>>>> 3fd3c735
+from ..scatterer import Scatterers, Sphere
+from ..errors import TheoryNotCompatibleError, NoCenter
 
 class ScatteringTheory(HoloPyObject):
     """
@@ -107,7 +97,7 @@
     def _calc_field(self, scatterer, schema):
         optics=schema.optics
         def get_field(s):
-            if isinstance(scatterer,Sphere) and is_none(scatterer.center):
+            if isinstance(scatterer,Sphere) and scatterer.center is None:
                 raise NoCenter("Center is required for hologram calculation of a sphere")
 
             positions = schema.positions.kr_theta_phi(s.center, optics.wavevec)
